<<<<<<< HEAD
use crate::{
    currencies::enums::Currency,
=======
use serde::{Deserialize, Serialize};
use crate::{
    cashflows::{cashflow::{Cashflow, Side}, traits::InterestAccrual},
>>>>>>> fef8cac7
    instruments::{
        instrument::{Instrument, PositionType, RateType},
        traits::Structure,
    },
};
use crate::utils::errors::Result;

use crate::utils::errors::{AtlasError, Result};
use serde::{Deserialize, Serialize};

/// # Portfolio
/// A struct that contains the information needed to define a portfolio.
/// Optional fields are used to filter the portfolio.
#[derive(Clone)]
pub struct Portfolio {
    client_id: Option<usize>,
    segment: Option<Segment>,
    product_family: Option<ProductFamily>,
    postion_type: Option<PositionType>,
    rate_type: Option<RateType>,
    currency: Option<Currency>,
    instruments: Vec<Instrument>,
}

impl Portfolio {
    pub fn new() -> Self {
        Portfolio {
            client_id: None,
            segment: None,
            product_family: None,
            postion_type: None,
            rate_type: None,
            currency: None,
            instruments: Vec::new(),
        }
    }

    pub fn client_id(&self) -> Option<usize> {
        self.client_id
    }

    pub fn segment(&self) -> Option<Segment> {
        self.segment
    }

    pub fn product_family(&self) -> Option<ProductFamily> {
        self.product_family
    }

    pub fn position_type(&self) -> Option<PositionType> {
        self.postion_type
    }

    pub fn rate_type(&self) -> Option<RateType> {
        self.rate_type
    }

    pub fn currency(&self) -> Option<Currency> {
        self.currency
    }

    pub fn with_currency(mut self, currency: Currency) -> Self {
        self.currency = Some(currency);
        self
    }

    pub fn with_rate_type(mut self, rate_type: RateType) -> Self {
        self.rate_type = Some(rate_type);
        self
    }

    pub fn with_client_id(mut self, client_id: usize) -> Self {
        self.client_id = Some(client_id);
        self
    }

    pub fn with_segment(mut self, segment: Segment) -> Self {
        self.segment = Some(segment);
        self
    }

    pub fn with_product_family(mut self, product_family: ProductFamily) -> Self {
        self.product_family = Some(product_family);
        self
    }

    pub fn with_position_type(mut self, position_type: PositionType) -> Self {
        self.postion_type = Some(position_type);
        self
    }

    pub fn with_instruments(mut self, instruments: Vec<Instrument>) -> Self {
        self.instruments = instruments;
        self
    }

    pub fn add_instrument(&mut self, instrument: Instrument) {
        self.instruments.push(instrument);
    }

    pub fn instruments(&self) -> &[Instrument] {
        &self.instruments
    }

    pub fn instruments_mut(&mut self) -> &mut [Instrument] {
        &mut self.instruments
    }
}

/// # PortfolioFilter
/// A struct that contains the information needed to define a portfolio filter.
/// Optional fields are used to filter the portfolio.
#[derive(Clone)]
pub struct PortfolioFilter {
    client_id: Option<usize>,
    segment: Option<Segment>,
    product_family: Option<ProductFamily>,

    currency: Option<Currency>,
    rate_type: Option<RateType>,
    structure: Option<Structure>,
    position_type: Option<PositionType>,
}

impl PortfolioFilter {
    pub fn new() -> Self {
        PortfolioFilter {
            client_id: None,
            segment: None,
            product_family: None,
            currency: None,
            rate_type: None,
            structure: None,
            position_type: None,
        }
    }

    pub fn with_client_id(mut self, client_id: usize) -> Self {
        self.client_id = Some(client_id);
        self
    }

    pub fn with_segment(mut self, segment: Segment) -> Self {
        self.segment = Some(segment);
        self
    }

    pub fn with_product_family(mut self, product_family: ProductFamily) -> Self {
        self.product_family = Some(product_family);
        self
    }

    pub fn with_currency(mut self, currency: Currency) -> Self {
        self.currency = Some(currency);
        self
    }

    pub fn with_rate_type(mut self, rate_type: RateType) -> Self {
        self.rate_type = Some(rate_type);
        self
    }

    pub fn with_structure(mut self, structure: Structure) -> Self {
        self.structure = Some(structure);
        self
    }

    pub fn with_position_type(mut self, position_type: PositionType) -> Self {
        self.position_type = Some(position_type);
        self
    }

    pub fn client_id(&self) -> Option<usize> {
        self.client_id
    }

    pub fn segment(&self) -> Option<Segment> {
        self.segment
    }

    pub fn product_family(&self) -> Option<ProductFamily> {
        self.product_family
    }

    pub fn currency(&self) -> Option<Currency> {
        self.currency
    }

    pub fn rate_type(&self) -> Option<RateType> {
        self.rate_type
    }

    pub fn structure(&self) -> Option<Structure> {
        self.structure
    }

    pub fn position_type(&self) -> Option<PositionType> {
        self.position_type
    }
}

/// # AccountType
/// A struct that contains the information needed to define an account type.
#[derive(Debug, Serialize, Deserialize, Clone, Copy, PartialEq, Eq, Hash)]
pub enum AccountType {
    Asset,
    Liability,
    Equity,
    Revenue,
    Expense,
}

<<<<<<< HEAD
impl TryFrom<String> for AccountType {
    type Error = AtlasError;

    fn try_from(s: String) -> Result<Self> {
        match s.as_str() {
            "Asset" => Ok(AccountType::Asset),
            "Liability" => Ok(AccountType::Liability),
            "Equity" => Ok(AccountType::Equity),
            "Revenue" => Ok(AccountType::Revenue),
            "Expense" => Ok(AccountType::Expense),
            _ => Err(AtlasError::InvalidValueErr(format!(
                "Invalid account type: {}",
                s
            ))),
=======

impl InterestAccrual for Instrument {
    fn accrual_start_date(&self) -> Date {
        match self {
            Instrument::FixedRateInstrument(fri) => fri.accrual_start_date(),
            Instrument::FloatingRateInstrument(fri) => fri.accrual_start_date(),
        }
    }

    fn accrual_end_date(&self) -> Date {
        match self {
            Instrument::FixedRateInstrument(fri) => fri.accrual_end_date(),
            Instrument::FloatingRateInstrument(fri) => fri.accrual_end_date(),
        }
    }

    fn accrued_amount (&self, start_date: Date, end_date: Date) -> Result<f64> {
        match self {
            Instrument::FixedRateInstrument(fri) => fri.accrued_amount(start_date, end_date),
            Instrument::FloatingRateInstrument(fri) => fri.accrued_amount(start_date, end_date),
        }
    }
}

impl Instrument {
    pub fn notional(&self) -> f64 {
        match self {
            Instrument::FixedRateInstrument(fri) => fri.notional(),
            Instrument::FloatingRateInstrument(fri) => fri.notional(),
>>>>>>> fef8cac7
        }
    }
}

impl From<AccountType> for String {
    fn from(account_type: AccountType) -> Self {
        match account_type {
            AccountType::Asset => "Asset".to_string(),
            AccountType::Liability => "Liability".to_string(),
            AccountType::Equity => "Equity".to_string(),
            AccountType::Revenue => "Revenue".to_string(),
            AccountType::Expense => "Expense".to_string(),
        }
    }
}

/// # EvaluationMode
/// A struct that contains the information needed to define
/// an evaluation mode when running simulations and building instruments.
#[derive(Deserialize, Clone, Copy)]
pub enum EvaluationMode {
    FTPRate,
    ClientRate,
}

impl TryFrom<String> for EvaluationMode {
    type Error = AtlasError;

    fn try_from(s: String) -> Result<Self> {
        match s.as_str() {
            "FTPRate" => Ok(EvaluationMode::FTPRate),
            "ClientRate" => Ok(EvaluationMode::ClientRate),
            _ => Err(AtlasError::InvalidValueErr(format!(
                "Invalid evaluation mode: {}",
                s
            ))),
        }
    }
}

impl From<EvaluationMode> for String {
    fn from(evaluation_mode: EvaluationMode) -> Self {
        match evaluation_mode {
            EvaluationMode::FTPRate => "FTPRate".to_string(),
            EvaluationMode::ClientRate => "ClientRate".to_string(),
        }
    }
}

/// # Segment
/// A struct that contains the information needed to define a segment.
#[derive(Debug, Serialize, Deserialize, Clone, Copy, PartialEq, Eq, Hash)]
pub enum Segment {
    Minorista,
    Mayorista,
    Tesoreria,
}

impl TryFrom<String> for Segment {
    type Error = AtlasError;

    fn try_from(s: String) -> Result<Self> {
        match s.as_str() {
            "Minorista" => Ok(Segment::Minorista),
            "Mayorista" => Ok(Segment::Mayorista),
            "Tesoreria" => Ok(Segment::Tesoreria),
            _ => Err(AtlasError::InvalidValueErr(format!(
                "Invalid segment: {}",
                s
            ))),
        }
    }
}

impl From<Segment> for String {
    fn from(segment: Segment) -> Self {
        match segment {
            Segment::Minorista => "Minorista".to_string(),
            Segment::Mayorista => "Mayorista".to_string(),
            Segment::Tesoreria => "Tesoreria".to_string(),
        }
    }
}

/// # ProductFamily
/// A struct that contains the information needed to define a product family.
#[derive(Debug, Serialize, Deserialize, Clone, Copy, PartialEq, Eq, Hash)]
pub enum ProductFamily {
    Comercial,
    Comex,
    Consumo,
    Deposito,
    Hipotecario,
    Bono,
}

impl TryFrom<String> for ProductFamily {
    type Error = AtlasError;

    fn try_from(s: String) -> Result<Self> {
        match s.as_str() {
            "Comercial" => Ok(ProductFamily::Comercial),
            "Comex" => Ok(ProductFamily::Comex),
            "Consumo" => Ok(ProductFamily::Consumo),
            "Deposito" => Ok(ProductFamily::Deposito),
            "Hipotecario" => Ok(ProductFamily::Hipotecario),
            "Bono" => Ok(ProductFamily::Bono),
            _ => Err(AtlasError::InvalidValueErr(format!(
                "Invalid product family: {}",
                s
            ))),
        }
    }
}

impl From<ProductFamily> for String {
    fn from(product_family: ProductFamily) -> Self {
        match product_family {
            ProductFamily::Comercial => "Comercial".to_string(),
            ProductFamily::Comex => "Comex".to_string(),
            ProductFamily::Consumo => "Consumo".to_string(),
            ProductFamily::Deposito => "Deposito".to_string(),
            ProductFamily::Hipotecario => "Hipotecario".to_string(),
            ProductFamily::Bono => "Bono".to_string(),
        }
    }
}<|MERGE_RESOLUTION|>--- conflicted
+++ resolved
@@ -1,18 +1,10 @@
-<<<<<<< HEAD
 use crate::{
     currencies::enums::Currency,
-=======
-use serde::{Deserialize, Serialize};
-use crate::{
-    cashflows::{cashflow::{Cashflow, Side}, traits::InterestAccrual},
->>>>>>> fef8cac7
     instruments::{
         instrument::{Instrument, PositionType, RateType},
         traits::Structure,
     },
 };
-use crate::utils::errors::Result;
-
 use crate::utils::errors::{AtlasError, Result};
 use serde::{Deserialize, Serialize};
 
@@ -218,7 +210,6 @@
     Expense,
 }
 
-<<<<<<< HEAD
 impl TryFrom<String> for AccountType {
     type Error = AtlasError;
 
@@ -233,37 +224,6 @@
                 "Invalid account type: {}",
                 s
             ))),
-=======
-
-impl InterestAccrual for Instrument {
-    fn accrual_start_date(&self) -> Date {
-        match self {
-            Instrument::FixedRateInstrument(fri) => fri.accrual_start_date(),
-            Instrument::FloatingRateInstrument(fri) => fri.accrual_start_date(),
-        }
-    }
-
-    fn accrual_end_date(&self) -> Date {
-        match self {
-            Instrument::FixedRateInstrument(fri) => fri.accrual_end_date(),
-            Instrument::FloatingRateInstrument(fri) => fri.accrual_end_date(),
-        }
-    }
-
-    fn accrued_amount (&self, start_date: Date, end_date: Date) -> Result<f64> {
-        match self {
-            Instrument::FixedRateInstrument(fri) => fri.accrued_amount(start_date, end_date),
-            Instrument::FloatingRateInstrument(fri) => fri.accrued_amount(start_date, end_date),
-        }
-    }
-}
-
-impl Instrument {
-    pub fn notional(&self) -> f64 {
-        match self {
-            Instrument::FixedRateInstrument(fri) => fri.notional(),
-            Instrument::FloatingRateInstrument(fri) => fri.notional(),
->>>>>>> fef8cac7
         }
     }
 }
@@ -276,9 +236,13 @@
             AccountType::Equity => "Equity".to_string(),
             AccountType::Revenue => "Revenue".to_string(),
             AccountType::Expense => "Expense".to_string(),
-        }
-    }
-}
+
+        }
+    }
+}
+
+
+
 
 /// # EvaluationMode
 /// A struct that contains the information needed to define
