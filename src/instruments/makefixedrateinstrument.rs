use argmin::{
    core::{CostFunction, Error, Executor},
    solver::brent::BrentRoot,
};
use num_traits::ToPrimitive;
use std::collections::{HashMap, HashSet};

use crate::{
    cashflows::{
        cashflow::{Cashflow, CashflowType, Side},
        fixedratecoupon::FixedRateCoupon,
        simplecashflow::SimpleCashflow,
        traits::{InterestAccrual, Payable},
    },
    core::{meta::NewValue, meta::Number, traits::HasCurrency},
    currencies::enums::Currency,
    rates::interestrate::{InterestRate, RateDefinition},
    time::{
        calendar::Calendar,
        calendars::nullcalendar::NullCalendar,
        date::Date,
        enums::{BusinessDayConvention, DateGenerationRule, Frequency},
        period::Period,
        schedule::MakeSchedule,
    },
    utils::errors::{AtlasError, Result},
    visitors::traits::HasCashflows,
};

use super::{
    fixedrateinstrument::FixedRateInstrument,
    traits::{add_cashflows_to_vec, calculate_outstanding, notionals_vector, Structure},
};

/// # MakeFixedRateInstrument
/// MakeFixedRateInstrument is a builder for FixedRateInstrument. Uses the builder pattern.
// TODO: Handle negative amounts (redemptions, notionals and disbursements)
#[derive(Debug, Clone)]
pub struct MakeFixedRateInstrument {
    start_date: Option<Date>,
    end_date: Option<Date>,
    first_coupon_date: Option<Date>,
    payment_frequency: Option<Frequency>,
    tenor: Option<Period>,
    currency: Option<Currency>,
    side: Option<Side>,
    notional: Option<f64>,
    structure: Option<Structure>,
    rate: Option<InterestRate>,
    discount_curve_id: Option<usize>,
    disbursements: Option<HashMap<Date, f64>>,
    redemptions: Option<HashMap<Date, f64>>,
    additional_coupon_dates: Option<HashSet<Date>>,
    rate_definition: Option<RateDefinition>,
    rate_value: Option<f64>,
    issue_date: Option<Date>,
    calendar: Option<Calendar>,
    business_day_convention: Option<BusinessDayConvention>,
    date_generation_rule: Option<DateGenerationRule>,
    yield_rate: Option<InterestRate>,
    id: Option<String>,
}

/// New, setters and getters
impl MakeFixedRateInstrument {
    pub fn new() -> MakeFixedRateInstrument {
        MakeFixedRateInstrument {
            start_date: None,
            end_date: None,
            first_coupon_date: None,
            payment_frequency: None,
            tenor: None,
            rate: None,
            notional: None,
            side: None,
            currency: None,
            structure: None,
            discount_curve_id: None,
            disbursements: None,
            redemptions: None,
            additional_coupon_dates: None,
            rate_definition: None,
            rate_value: None,
            id: None,
            issue_date: None,
            yield_rate: None,
            business_day_convention: None,
            date_generation_rule: None,
            calendar: None,
        }
    }

    /// Sets the issue date.
    pub fn with_issue_date(mut self, issue_date: Date) -> MakeFixedRateInstrument {
        self.issue_date = Some(issue_date);
        self
    }

    /// Sets the first coupon date.
    pub fn with_first_coupon_date(
        mut self,
        first_coupon_date: Option<Date>,
    ) -> MakeFixedRateInstrument {
        self.first_coupon_date = first_coupon_date;
        self
    }

    /// Sets the currency.
    pub fn with_currency(mut self, currency: Currency) -> MakeFixedRateInstrument {
        self.currency = Some(currency);
        self
    }

    /// Sets the side.
    pub fn with_side(mut self, side: Side) -> MakeFixedRateInstrument {
        self.side = Some(side);
        self
    }

    /// Sets the notional.
    ///
    /// ### Details
    /// Currently does not handle negative amounts.
    pub fn with_notional(mut self, notional: f64) -> MakeFixedRateInstrument {
        self.notional = Some(notional);
        self
    }

    pub fn with_id(mut self, id: Option<String>) -> MakeFixedRateInstrument {
        self.id = id;
        self
    }

    pub fn with_yield_rate(mut self, yield_rate: InterestRate) -> MakeFixedRateInstrument {
        self.yield_rate = Some(yield_rate);
        self
    }

    pub fn with_calendar(mut self, calendar: Option<Calendar>) -> MakeFixedRateInstrument {
        self.calendar = calendar;
        self
    }

    pub fn with_business_day_convention(
        mut self,
        business_day_convention: Option<BusinessDayConvention>,
    ) -> MakeFixedRateInstrument {
        self.business_day_convention = business_day_convention;
        self
    }

    pub fn with_date_generation_rule(
        mut self,
        date_generation_rule: Option<DateGenerationRule>,
    ) -> MakeFixedRateInstrument {
        self.date_generation_rule = date_generation_rule;
        self
    }

    /// Sets the rate definition.
    pub fn with_rate_definition(
        mut self,
        rate_definition: RateDefinition,
    ) -> MakeFixedRateInstrument {
        self.rate_definition = Some(rate_definition);
        match self.rate_value {
            Some(rate_value) => {
                self.rate = Some(InterestRate::new(
                    Number::new(rate_value),
                    rate_definition.compounding(),
                    rate_definition.frequency(),
                    rate_definition.day_counter(),
                ));
            }
            None => match self.rate {
                Some(rate) => {
                    self.rate = Some(InterestRate::new(
                        rate.rate(),
                        rate_definition.compounding(),
                        rate_definition.frequency(),
                        rate_definition.day_counter(),
                    ));
                }
                None => (),
            },
        }
        self
    }

    /// Sets the rate value.
    pub fn with_rate_value(mut self, rate_value: f64) -> MakeFixedRateInstrument {
        self.rate_value = Some(rate_value);
        match self.rate {
            Some(rate) => {
                self.rate = Some(InterestRate::new(
                    Number::new(rate_value),
                    rate.compounding(),
                    rate.frequency(),
                    rate.day_counter(),
                ));
            }
            None => match self.rate_definition {
                Some(rate_definition) => {
                    self.rate = Some(InterestRate::new(
                        Number::new(rate_value),
                        rate_definition.compounding(),
                        rate_definition.frequency(),
                        rate_definition.day_counter(),
                    ));
                }
                None => (),
            },
        }
        self
    }

    /// Sets the start date.
    pub fn with_start_date(mut self, start_date: Date) -> MakeFixedRateInstrument {
        self.start_date = Some(start_date);
        self
    }

    /// Sets the end date.
    pub fn with_end_date(mut self, end_date: Date) -> MakeFixedRateInstrument {
        self.end_date = Some(end_date);
        self
    }

    /// Sets the disbursements.
    pub fn with_disbursements(
        mut self,
        disbursements: HashMap<Date, f64>,
    ) -> MakeFixedRateInstrument {
        self.disbursements = Some(disbursements);
        self
    }

    /// Sets the redemptions.
    pub fn with_redemptions(mut self, redemptions: HashMap<Date, f64>) -> MakeFixedRateInstrument {
        self.redemptions = Some(redemptions);
        self
    }

    /// Sets the additional coupon dates.
    pub fn with_additional_coupon_dates(
        mut self,
        additional_coupon_dates: HashSet<Date>,
    ) -> MakeFixedRateInstrument {
        self.additional_coupon_dates = Some(additional_coupon_dates);
        self
    }

    /// Sets the rate.
    pub fn with_rate(mut self, rate: InterestRate) -> MakeFixedRateInstrument {
        self.rate = Some(rate);
        self
    }

    /// Sets the discount curve id.
    pub fn with_discount_curve_id(mut self, id: Option<usize>) -> MakeFixedRateInstrument {
        self.discount_curve_id = id;
        self
    }

    /// Sets the tenor.
    pub fn with_tenor(mut self, tenor: Period) -> MakeFixedRateInstrument {
        self.tenor = Some(tenor);
        self
    }

    /// Sets the payment frequency.
    pub fn with_payment_frequency(mut self, frequency: Frequency) -> MakeFixedRateInstrument {
        self.payment_frequency = Some(frequency);
        self
    }

    /// Sets the structure to bullet.
    pub fn bullet(mut self) -> MakeFixedRateInstrument {
        self.structure = Some(Structure::Bullet);
        self
    }

    /// Sets the structure to equal redemptions.
    pub fn equal_redemptions(mut self) -> MakeFixedRateInstrument {
        self.structure = Some(Structure::EqualRedemptions);
        self
    }

    /// Sets the structure to zero.
    pub fn zero(mut self) -> MakeFixedRateInstrument {
        self.structure = Some(Structure::Zero);
        self.payment_frequency = Some(Frequency::Once);
        self
    }

    /// Sets the structure to equal payments.
    pub fn equal_payments(mut self) -> MakeFixedRateInstrument {
        self.structure = Some(Structure::EqualPayments);
        self
    }

    /// Sets the structure to other.
    pub fn other(mut self) -> MakeFixedRateInstrument {
        self.structure = Some(Structure::Other);
        self.payment_frequency = Some(Frequency::OtherFrequency);
        self
    }

    /// Sets the structure.
    pub fn with_structure(mut self, structure: Structure) -> MakeFixedRateInstrument {
        self.structure = Some(structure);
        self
    }
}

impl MakeFixedRateInstrument {
    pub fn build(self) -> Result<FixedRateInstrument> {
        let mut cashflows = Vec::new();
        let structure = self
            .structure
            .ok_or(AtlasError::ValueNotSetErr("Structure".into()))?;
        let rate = self.rate.ok_or(AtlasError::ValueNotSetErr("Rate".into()))?;
        let payment_frequency = self
            .payment_frequency
            .ok_or(AtlasError::ValueNotSetErr("Payment frequency".into()))?;

        let side = self.side.ok_or(AtlasError::ValueNotSetErr("Side".into()))?;
        let currency = self
            .currency
            .ok_or(AtlasError::ValueNotSetErr("Currency".into()))?;

        match structure {
            Structure::Bullet => {
                let start_date = self
                    .start_date
                    .ok_or(AtlasError::ValueNotSetErr("Start date".into()))?;
                let end_date = match self.end_date {
                    Some(date) => date,
                    None => {
                        let tenor = self
                            .tenor
                            .ok_or(AtlasError::ValueNotSetErr("Tenor".into()))?;
                        start_date + tenor
                    }
                };

                // this logic should go into a separate function/ Schedule should have accessing methods
                // to first and last date and other attributes
                let mut schedule_builder = MakeSchedule::new(start_date, end_date)
                    .with_frequency(payment_frequency)
                    .with_calendar(
                        self.calendar
                            .unwrap_or(Calendar::NullCalendar(NullCalendar::new())),
                    )
                    .with_convention(
                        self.business_day_convention
                            .unwrap_or(BusinessDayConvention::Unadjusted),
                    )
                    .with_rule(
                        self.date_generation_rule
                            .unwrap_or(DateGenerationRule::Backward),
                    );

                let schedule = match self.first_coupon_date {
                    Some(date) => {
                        if date > start_date {
                            schedule_builder.with_first_date(date).build()?
                        } else {
                            Err(AtlasError::InvalidValueErr(
                                "First coupon date must be after start date".into(),
                            ))?
                        }
                    }
                    None => schedule_builder.build()?,
                };

                let notional = self
                    .notional
                    .ok_or(AtlasError::ValueNotSetErr("Notional".into()))?;
                let side = self.side.ok_or(AtlasError::ValueNotSetErr("Side".into()))?;

                let first_date = vec![*schedule.dates().first().unwrap()];
                let last_date = vec![*schedule.dates().last().unwrap()];
                let notionals =
                    notionals_vector(schedule.dates().len() - 1, notional, Structure::Bullet);

                add_cashflows_to_vec(
                    &mut cashflows,
                    &first_date,
                    &vec![notional],
                    side.inverse(),
                    currency,
                    CashflowType::Disbursement,
                );
                build_coupons_from_notionals(
                    &mut cashflows,
                    schedule.dates(),
                    &notionals,
                    rate,
                    side,
                    currency,
                )?;
                add_cashflows_to_vec(
                    &mut cashflows,
                    &last_date,
                    &vec![notional],
                    side,
                    currency,
                    CashflowType::Redemption,
                );

                match self.discount_curve_id {
                    Some(id) => cashflows
                        .iter_mut()
                        .for_each(|cf| cf.set_discount_curve_id(id)),
                    None => (),
                }

                Ok(FixedRateInstrument::new(
                    start_date,
                    end_date,
                    Number::new(notional),
                    rate,
                    payment_frequency,
                    cashflows,
                    structure,
                    side,
                    currency,
                    self.discount_curve_id,
                    self.id,
                    self.issue_date,
                    self.yield_rate,
                ))
            }
            Structure::Other => {
                let disbursements = self
                    .disbursements
                    .ok_or(AtlasError::ValueNotSetErr("Disbursements".into()))?;
                let redemptions = self
                    .redemptions
                    .ok_or(AtlasError::ValueNotSetErr("Redemptions".into()))?;
                let notional = disbursements.values().fold(0.0, |acc, x| acc + x).abs();
                let redemption = redemptions.values().fold(0.0, |acc, x| acc + x).abs();
                if (notional - redemption).abs() > 0.000001 {
                    return Err(AtlasError::InvalidValueErr(
                        "Notional and redemption must be equal".into(),
                    ));
                }

                let additional_dates = self.additional_coupon_dates.unwrap_or_default();

                let timeline =
                    calculate_outstanding(&disbursements, &redemptions, &additional_dates);

                for (date, amount) in disbursements.iter() {
                    let cashflow = Cashflow::Disbursement(
                        SimpleCashflow::new(*date, currency, side.inverse())
                            .with_amount(Number::new(*amount)),
                    );
                    cashflows.push(cashflow);
                }
                for (start_date, end_date, notional) in &timeline {
                    let coupon = FixedRateCoupon::new(
                        Number::new(*notional),
                        rate,
                        *start_date,
                        *end_date,
                        *end_date,
                        currency,
                        side,
                    );
                    cashflows.push(Cashflow::FixedRateCoupon(coupon));
                }
                for (date, amount) in redemptions.iter() {
                    let cashflow = Cashflow::Redemption(
                        SimpleCashflow::new(*date, currency, side)
                            .with_amount(Number::new(*amount)),
                    );
                    cashflows.push(cashflow);
                }
                let start_date = &timeline
                    .first()
                    .ok_or(AtlasError::ValueNotSetErr("Start date".into()))?
                    .0;
                let end_date = &timeline
                    .last()
                    .ok_or(AtlasError::ValueNotSetErr("End date".into()))?
                    .1;

                match self.discount_curve_id {
                    Some(id) => cashflows
                        .iter_mut()
                        .for_each(|cf| cf.set_discount_curve_id(id)),
                    None => (),
                }

                Ok(FixedRateInstrument::new(
                    *start_date,
                    *end_date,
                    Number::new(notional),
                    rate,
                    payment_frequency,
                    cashflows,
                    structure,
                    side,
                    currency,
                    self.discount_curve_id,
                    self.id,
                    self.issue_date,
                    self.yield_rate,
                ))
            }
            Structure::EqualPayments => {
                let start_date = self
                    .start_date
                    .ok_or(AtlasError::ValueNotSetErr("Start date".into()))?;
                let end_date = match self.end_date {
                    Some(date) => date,
                    None => {
                        let tenor = self
                            .tenor
                            .ok_or(AtlasError::ValueNotSetErr("Tenor".into()))?;
                        start_date + tenor
                    }
                };

                let mut dates = vec![];
                match self.redemptions {
                    Some(redemption) => {
                        // disbursements should have only one element
                        let disbursements_dates = self
                            .disbursements
                            .ok_or(AtlasError::ValueNotSetErr("Disbursements".into()))?
                            .keys()
                            .cloned()
                            .collect::<Vec<Date>>();

                        let redemption_dates = redemption.keys().cloned().collect::<Vec<Date>>();
                        // dates equal to disbursements dates an them redemption dates
                        dates.extend(disbursements_dates);
                        dates.extend(redemption_dates);
                        dates.sort();
                    }
                    None => {
                        let mut schedule_builder = MakeSchedule::new(start_date, end_date)
                            .with_frequency(payment_frequency)
                            .with_calendar(
                                self.calendar
                                    .unwrap_or(Calendar::NullCalendar(NullCalendar::new())),
                            )
                            .with_convention(
                                self.business_day_convention
                                    .unwrap_or(BusinessDayConvention::Unadjusted),
                            )
                            .with_rule(
                                self.date_generation_rule
                                    .unwrap_or(DateGenerationRule::Backward),
                            );
                        let schedule = match self.first_coupon_date {
                            Some(date) => {
                                if date > start_date {
                                    schedule_builder.with_first_date(date).build()?
                                } else {
                                    Err(AtlasError::InvalidValueErr(
                                        "First coupon date must be after start date".into(),
                                    ))?
                                }
                            }
                            None => schedule_builder.build()?,
                        };
                        dates = schedule.dates().clone();
                    }
                }

                let notional = self
                    .notional
                    .ok_or(AtlasError::ValueNotSetErr("Notional".into()))?;

                let redemptions_raw: Vec<f64> =
                    calculate_equal_payment_redemptions(dates.clone(), rate, notional)?;

                let mut notionals = redemptions_raw.iter().fold(vec![notional], |mut acc, x| {
                    acc.push(acc.last().unwrap() - x);
                    acc
                });

                notionals.pop();

                // create coupon cashflows
                let side = self.side.ok_or(AtlasError::ValueNotSetErr("Side".into()))?;
                build_coupons_from_notionals(
                    &mut cashflows,
                    &dates,
                    &notionals,
                    rate,
                    side,
                    currency,
                )?;

                let first_date = vec![*dates.first().unwrap()];
                add_cashflows_to_vec(
                    &mut cashflows,
                    &first_date,
                    &vec![notional],
                    side.inverse(),
                    currency,
                    CashflowType::Disbursement,
                );

                let mut redemption_dates = vec![];
                let mut disbursement_dates = vec![];
                let mut redemptions = vec![];
                let mut disbursements = vec![];

                let aux_dates: Vec<Date> = dates.iter().skip(1).cloned().collect();
                aux_dates
                    .iter()
                    .zip(redemptions_raw.iter())
                    .for_each(|(date, amount)| {
                        if *amount >= 0.0 {
                            redemption_dates.push(*date);
                            redemptions.push(*amount);
                        } else {
                            disbursement_dates.push(*date);
                            disbursements.push(-*amount);
                        }
                    });

                add_cashflows_to_vec(
                    &mut cashflows,
                    &redemption_dates,
                    &redemptions,
                    side,
                    currency,
                    CashflowType::Redemption,
                );

                if disbursements.len() > 0 {
                    add_cashflows_to_vec(
                        &mut cashflows,
                        &disbursement_dates,
                        &disbursements,
                        side.inverse(),
                        currency,
                        CashflowType::Disbursement,
                    );
                }

                //let infered_cashflows = infer_cashflows_from_amounts(dates, amounts, side, currency);
                //cashflows.extend(infered_cashflows);

                match self.discount_curve_id {
                    Some(id) => cashflows
                        .iter_mut()
                        .for_each(|cf| cf.set_discount_curve_id(id)),
                    None => (),
                }

                Ok(FixedRateInstrument::new(
                    start_date,
                    end_date,
                    Number::new(notional),
                    rate,
                    payment_frequency,
                    cashflows,
                    structure,
                    side,
                    currency,
                    self.discount_curve_id,
                    self.id,
                    self.issue_date,
                    self.yield_rate,
                ))
            }
            Structure::Zero => {
                let start_date = self
                    .start_date
                    .ok_or(AtlasError::ValueNotSetErr("Start date".into()))?;
                let end_date = match self.end_date {
                    Some(date) => date,
                    None => {
                        let tenor = self
                            .tenor
                            .ok_or(AtlasError::ValueNotSetErr("Tenor".into()))?;
                        start_date + tenor
                    }
                };
                let schedule = MakeSchedule::new(start_date, end_date)
                    .with_frequency(payment_frequency)
                    .with_convention(
                        self.business_day_convention
                            .unwrap_or(BusinessDayConvention::Unadjusted),
                    )
                    .with_calendar(
                        self.calendar
                            .unwrap_or(Calendar::NullCalendar(NullCalendar::new())),
                    )
                    .with_rule(
                        self.date_generation_rule
                            .unwrap_or(DateGenerationRule::Backward),
                    )
                    .build()?;

                let notional = self
                    .notional
                    .ok_or(AtlasError::ValueNotSetErr("Notional".into()))?;
                let side = self.side.ok_or(AtlasError::ValueNotSetErr("Side".into()))?;

                let notionals =
                    notionals_vector(schedule.dates().len() - 1, notional, Structure::Bullet);

                let first_date = vec![*schedule.dates().first().unwrap()];
                let last_date = vec![*schedule.dates().last().unwrap()];

                add_cashflows_to_vec(
                    &mut cashflows,
                    &first_date,
                    &vec![notional],
                    side.inverse(),
                    currency,
                    CashflowType::Disbursement,
                );
                build_coupons_from_notionals(
                    &mut cashflows,
                    schedule.dates(),
                    &notionals,
                    rate,
                    side,
                    currency,
                )?;
                add_cashflows_to_vec(
                    &mut cashflows,
                    &last_date,
                    &vec![notional],
                    side,
                    currency,
                    CashflowType::Redemption,
                );

                match self.discount_curve_id {
                    Some(id) => cashflows
                        .iter_mut()
                        .for_each(|cf| cf.set_discount_curve_id(id)),
                    None => (),
                }

                Ok(FixedRateInstrument::new(
                    start_date,
                    end_date,
                    Number::new(notional),
                    rate,
                    payment_frequency,
                    cashflows,
                    structure,
                    side,
                    currency,
                    self.discount_curve_id,
                    self.id,
                    self.issue_date,
                    self.yield_rate,
                ))
            }
            Structure::EqualRedemptions => {
                let start_date = self
                    .start_date
                    .ok_or(AtlasError::ValueNotSetErr("Start date".into()))?;
                let end_date = match self.end_date {
                    Some(date) => date,
                    None => {
                        let tenor = self
                            .tenor
                            .ok_or(AtlasError::ValueNotSetErr("Tenor".into()))?;
                        start_date + tenor
                    }
                };
                let mut schedule_builder = MakeSchedule::new(start_date, end_date)
                    .with_frequency(payment_frequency)
                    .with_convention(
                        self.business_day_convention
                            .unwrap_or(BusinessDayConvention::Unadjusted),
                    )
                    .with_calendar(
                        self.calendar
                            .unwrap_or(Calendar::NullCalendar(NullCalendar::new())),
                    )
                    .with_rule(
                        self.date_generation_rule
                            .unwrap_or(DateGenerationRule::Backward),
                    );

                let schedule = match self.first_coupon_date {
                    Some(date) => {
                        if date > start_date {
                            schedule_builder.with_first_date(date).build()?
                        } else {
                            Err(AtlasError::InvalidValueErr(
                                "First coupon date must be after start date".into(),
                            ))?
                        }
                    }
                    None => schedule_builder.build()?,
                };

                let notional = self
                    .notional
                    .ok_or(AtlasError::ValueNotSetErr("Notional".into()))?;
                let side = self.side.ok_or(AtlasError::ValueNotSetErr("Side".into()))?;

                let first_date = vec![*schedule.dates().first().unwrap()];

                let n = schedule.dates().len() - 1;
                let notionals = notionals_vector(n, notional, Structure::EqualRedemptions);
                let redemptions = vec![notional / n as f64; n];

                add_cashflows_to_vec(
                    &mut cashflows,
                    &first_date,
                    &vec![notional],
                    side.inverse(),
                    currency,
                    CashflowType::Disbursement,
                );

                build_coupons_from_notionals(
                    &mut cashflows,
                    schedule.dates(),
                    &notionals,
                    rate,
                    side,
                    currency,
                )?;

                let redemption_dates: Vec<Date> =
                    schedule.dates().iter().skip(1).cloned().collect();

                add_cashflows_to_vec(
                    &mut cashflows,
                    &redemption_dates,
                    &redemptions,
                    side,
                    currency,
                    CashflowType::Redemption,
                );

                match self.discount_curve_id {
                    Some(id) => cashflows
                        .iter_mut()
                        .for_each(|cf| cf.set_discount_curve_id(id)),
                    None => (),
                }

                Ok(FixedRateInstrument::new(
                    start_date,
                    end_date,
                    Number::new(notional),
                    rate,
                    payment_frequency,
                    cashflows,
                    structure,
                    side,
                    currency,
                    self.discount_curve_id,
                    self.id,
                    self.issue_date,
                    self.yield_rate,
                ))
            }
        }
    }
}

fn build_coupons_from_notionals(
    cashflows: &mut Vec<Cashflow>,
    dates: &Vec<Date>,
    notionals: &Vec<f64>,
    rate: InterestRate,
    side: Side,
    currency: Currency,
) -> Result<()> {
    if dates.len() - 1 != notionals.len() {
        Err(AtlasError::InvalidValueErr(
            "Dates and notionals must have the same length".to_string(),
        ))?;
    }
    if dates.len() < 2 {
        Err(AtlasError::InvalidValueErr(
            "Dates must have at least two elements".to_string(),
        ))?;
    }
    for (date_pair, notional) in dates.windows(2).zip(notionals) {
        let d1 = date_pair[0];
        let d2 = date_pair[1];
        let coupon = FixedRateCoupon::new(Number::new(*notional), rate, d1, d2, d2, currency, side);
        cashflows.push(Cashflow::FixedRateCoupon(coupon));
    }
    Ok(())
}

struct EqualPaymentCost {
    dates: Vec<Date>,
    rate: InterestRate,
}

#[cfg(feature = "f64")]
impl CostFunction for EqualPaymentCost {
    type Param = f64;
    type Output = f64;
    fn cost(&self, payment: &Self::Param) -> std::result::Result<Self::Output, Error> {
        let mut total_amount = 1.0;
        for date_pair in self.dates.windows(2) {
            let d1 = date_pair[0];
            let d2 = date_pair[1];
            let interest = total_amount * (self.rate.compound_factor(d1, d2) - 1.0);
            total_amount -= payment - interest;
        }
        Ok(total_amount)
    }
}

#[cfg(feature = "aad")]
impl CostFunction for EqualPaymentCost {
    type Param = f64;
    type Output = f64;
    fn cost(&self, payment: &Self::Param) -> std::result::Result<Self::Output, Error> {
        let mut total_amount = 1.0;
        for date_pair in self.dates.windows(2) {
            let d1 = date_pair[0];
            let d2 = date_pair[1];
            let interest =
                total_amount * (self.rate.compound_factor(d1, d2).to_f64().unwrap() - 1.0);
            total_amount -= payment - interest;
        }
        Ok(total_amount)
    }
}

//  function to calculate equal payment redemptions, always returns a vector of positive values
fn calculate_equal_payment_redemptions(
    dates: Vec<Date>,
    rate: InterestRate,
    notional: f64,
) -> Result<Vec<f64>> {
    let cost = EqualPaymentCost {
        dates: dates.clone(),
        rate: rate,
    };
    let (min, max) = (-0.2 , 1.5 );
    let solver = BrentRoot::new(min, max, 1e-6);

    let init_param = 1.0 / (dates.len() as f64);
    let res = Executor::new(cost, solver)
        .configure(|state| state.param(init_param).max_iters(100).target_cost(0.0))
        .run()?;

    let payment = res
        .state()
        .best_param
        .ok_or(AtlasError::EvaluationErr("Solver failed".into()))?
        * notional;

    let mut redemptions = Vec::new();
    let mut total_amount = notional;

    for date_pair in dates.windows(2) {
        let d1 = date_pair[0];
        let d2 = date_pair[1];
        let interest = total_amount * (rate.compound_factor(d1, d2).to_f64().unwrap() - 1.0);
        let k = payment - interest;
        total_amount -= k;
        redemptions.push(k);
    }
    Ok(redemptions)
}

/// Implementations for FixedRateInstrument
impl Into<MakeFixedRateInstrument> for FixedRateInstrument {
    fn into(self) -> MakeFixedRateInstrument {
        let mut disbursements = HashMap::new();
        let mut redemptions = HashMap::new();
        let mut additional_coupon_dates = HashSet::new();
        for cashflow in self.cashflows() {
            match cashflow {
                Cashflow::Disbursement(c) => {
                    disbursements.insert(c.payment_date(), c.amount().unwrap());
                }
                Cashflow::Redemption(c) => {
                    redemptions.insert(c.payment_date(), c.amount().unwrap());
                }
                Cashflow::FixedRateCoupon(c) => {
                    additional_coupon_dates.insert(c.accrual_start_date().unwrap());
                    additional_coupon_dates.insert(c.accrual_end_date().unwrap());
                }
                _ => (),
            }
        }

        #[cfg(feature = "f64")]
        let builder = MakeFixedRateInstrument::new()
            .with_start_date(self.start_date())
            .with_end_date(self.end_date())
            .with_rate(self.rate())
            .with_notional(self.notional().to_f64().unwrap())
            .with_discount_curve_id(self.discount_curve_id())
            .with_side(self.side())
            .with_currency(self.currency().unwrap())
            .with_disbursements(disbursements)
            .with_redemptions(redemptions)
            .with_additional_coupon_dates(additional_coupon_dates)
            .with_payment_frequency(self.payment_frequency());

        #[cfg(feature = "aad")]
        let builder = MakeFixedRateInstrument::new()
            .with_start_date(self.start_date())
            .with_end_date(self.end_date())
            .with_rate(self.rate())
            .with_notional(self.notional().to_f64().unwrap())
            .with_discount_curve_id(self.discount_curve_id())
            .with_side(self.side())
            .with_currency(self.currency().unwrap())
            .with_disbursements(
                disbursements
                    .iter()
                    .map(|(k, v)| (*k, v.to_f64().unwrap()))
                    .collect(),
            )
            .with_redemptions(
                redemptions
                    .iter()
                    .map(|(k, v)| (*k, v.to_f64().unwrap()))
                    .collect(),
            )
            .with_additional_coupon_dates(additional_coupon_dates)
            .with_payment_frequency(self.payment_frequency());
        match self.structure() {
            Structure::EqualPayments => builder.equal_payments(),
            _ => builder.other(),
        }
    }
}

impl From<&FixedRateInstrument> for MakeFixedRateInstrument {
    fn from(val: &FixedRateInstrument) -> Self {
        val.clone().into()
    }
}

#[cfg(test)]
#[cfg(feature = "f64")]
mod tests {
    use crate::{
        cashflows::{
            cashflow::{Cashflow, Side},
            traits::Payable,
        },
        currencies::enums::Currency,
        instruments::makefixedrateinstrument::MakeFixedRateInstrument,
        rates::{enums::Compounding, interestrate::InterestRate},
        time::{
            date::Date,
            daycounter::DayCounter,
            enums::{Frequency, TimeUnit},
            period::Period,
        },
        utils::errors::Result,
        visitors::traits::HasCashflows,
    };
    use std::collections::{HashMap, HashSet};

    #[test]
    fn build_bullet() -> Result<()> {
        let start_date = Date::new(2020, 1, 1);
        let end_date = start_date + Period::new(5, TimeUnit::Years);
        let rate = InterestRate::new(
            0.05,
            Compounding::Compounded,
            Frequency::Annual,
            DayCounter::Actual360,
        );
        let instrument = MakeFixedRateInstrument::new()
            .with_start_date(start_date)
            .with_end_date(end_date)
            .with_payment_frequency(Frequency::Semiannual)
            .with_rate(rate)
            .with_notional(100.0)
            .with_side(Side::Receive)
            .with_currency(Currency::USD)
            .bullet()
            .build()?;

        assert_eq!(instrument.notional(), 100.0);
        assert_eq!(instrument.rate(), rate);
        assert_eq!(instrument.payment_frequency(), Frequency::Semiannual);
        assert_eq!(instrument.start_date(), start_date);
        assert_eq!(instrument.end_date(), end_date);

        Ok(())
    }

    #[test]
    fn build_equal_payments() -> Result<()> {
        let start_date = Date::new(2020, 1, 1);
        let end_date = start_date + Period::new(2, TimeUnit::Months);
        let rate = InterestRate::new(
            0.05,
            Compounding::Compounded,
            Frequency::Annual,
            DayCounter::Actual360,
        );
        let notional = 1000.0;
        let instrument = MakeFixedRateInstrument::new()
            .with_start_date(start_date)
            .with_end_date(end_date)
            .with_payment_frequency(Frequency::Monthly)
            .with_rate(rate)
            .with_notional(notional)
            .with_side(Side::Receive)
            .with_currency(Currency::USD)
            .equal_payments()
            .build()?;

        assert_eq!(instrument.notional(), notional);
        assert_eq!(instrument.rate(), rate);
        assert_eq!(instrument.payment_frequency(), Frequency::Monthly);
        assert_eq!(instrument.start_date(), start_date);
        assert_eq!(instrument.end_date(), end_date);

        instrument
            .cashflows()
            .iter()
            .for_each(|cf| println!("{}", cf));

        let mut payments = HashMap::new();
        instrument.cashflows().iter().for_each(|cf| match cf {
            Cashflow::FixedRateCoupon(c) => {
                if payments.contains_key(&c.payment_date()) {
                    payments.insert(
                        c.payment_date(),
                        payments[&c.payment_date()] + c.amount().unwrap(),
                    );
                } else {
                    payments.insert(c.payment_date(), c.amount().unwrap());
                }
            }
            Cashflow::Redemption(c) => {
                if payments.contains_key(&c.payment_date()) {
                    payments.insert(
                        c.payment_date(),
                        payments[&c.payment_date()] + c.amount().unwrap(),
                    );
                } else {
                    payments.insert(c.payment_date(), c.amount().unwrap());
                }
            }
            _ => (),
        });

        //check if all equal
        let first = payments.values().next().unwrap();
        payments.values().for_each(|x| assert_eq!(first, x));

        Ok(())
    }

    #[test]
    fn build_equal_payments_with_delay_first_day() -> Result<()> {
        let start_date = Date::new(2020, 1, 1);
        let end_date = start_date + Period::new(2, TimeUnit::Years);
        let rate = InterestRate::new(
            0.05,
            Compounding::Compounded,
            Frequency::Annual,
            DayCounter::Actual360,
        );
        let delay = 2;
        let first_coupon_date = start_date + Period::new(delay, TimeUnit::Months);

        let notional = 1000.0;
        let instrument = MakeFixedRateInstrument::new()
            .with_start_date(start_date)
            .with_end_date(end_date)
            .with_first_coupon_date(Some(first_coupon_date))
            .with_payment_frequency(Frequency::Monthly)
            .with_rate(rate)
            .with_notional(notional)
            .with_side(Side::Receive)
            .with_currency(Currency::USD)
            .equal_payments()
            .build()?;

        assert_eq!(instrument.notional(), notional);
        assert_eq!(instrument.rate(), rate);
        assert_eq!(instrument.payment_frequency(), Frequency::Monthly);
        assert_eq!(instrument.start_date(), start_date);
        assert_eq!(instrument.end_date(), end_date);

        Ok(())
    }

    #[test]
    fn build_equal_redemptions() -> Result<()> {
        let start_date = Date::new(2020, 1, 1);
        let end_date = start_date + Period::new(5, TimeUnit::Years);
        let rate = InterestRate::new(
            0.05,
            Compounding::Compounded,
            Frequency::Annual,
            DayCounter::Actual360,
        );
        let instrument = MakeFixedRateInstrument::new()
            .with_start_date(start_date)
            .with_end_date(end_date)
            .with_payment_frequency(Frequency::Semiannual)
            .with_rate(rate)
            .with_notional(100.0)
            .with_side(Side::Receive)
            .with_currency(Currency::USD)
            .equal_redemptions()
            .build()?;

        assert_eq!(instrument.notional(), 100.0);
        assert_eq!(instrument.rate(), rate);
        assert_eq!(instrument.payment_frequency(), Frequency::Semiannual);
        assert_eq!(instrument.start_date(), start_date);
        assert_eq!(instrument.end_date(), end_date);

        Ok(())
    }

    #[test]
    fn build_equal_redemptions_with_tenor() -> Result<()> {
        let start_date = Date::new(2020, 1, 1);

        let rate = InterestRate::new(
            0.05,
            Compounding::Compounded,
            Frequency::Annual,
            DayCounter::Actual360,
        );
        let instrument = MakeFixedRateInstrument::new()
            .with_start_date(start_date)
            .with_tenor(Period::new(5, TimeUnit::Years))
            .with_payment_frequency(Frequency::Semiannual)
            .with_rate(rate)
            .with_notional(100.0)
            .with_side(Side::Receive)
            .with_currency(Currency::USD)
            .equal_redemptions()
            .build()?;

        assert_eq!(instrument.notional(), 100.0);
        assert_eq!(instrument.rate(), rate);
        assert_eq!(instrument.payment_frequency(), Frequency::Semiannual);
        assert_eq!(instrument.start_date(), start_date);

        Ok(())
    }

    #[test]
    fn build_zero() -> Result<()> {
        let start_date = Date::new(2020, 1, 1);
        let end_date = start_date + Period::new(1, TimeUnit::Years);

        let rate = InterestRate::new(
            0.05,
            Compounding::Simple,
            Frequency::Annual,
            DayCounter::Actual360,
        );
        let instrument = MakeFixedRateInstrument::new()
            .with_start_date(start_date)
            .with_end_date(end_date)
            .with_rate(rate)
            .with_notional(100.0)
            .with_side(Side::Receive)
            .with_currency(Currency::USD)
            .zero()
            .build()?;

        assert_eq!(instrument.notional(), 100.0);
        assert_eq!(instrument.rate(), rate);
        assert_eq!(instrument.start_date(), start_date);
        assert_eq!(instrument.end_date(), end_date);

        Ok(())
    }

    #[test]
    fn build_zero_with_tenor() -> Result<()> {
        let start_date = Date::new(2020, 1, 1);
        let tenor = Period::new(1, TimeUnit::Years);

        let rate = InterestRate::new(
            0.05,
            Compounding::Simple,
            Frequency::Annual,
            DayCounter::Actual360,
        );
        let instrument = MakeFixedRateInstrument::new()
            .with_start_date(start_date)
            .with_tenor(tenor)
            .with_rate(rate)
            .with_notional(100.0)
            .with_side(Side::Receive)
            .with_currency(Currency::USD)
            .zero()
            .build()?;

        assert_eq!(instrument.notional(), 100.0);
        assert_eq!(instrument.rate(), rate);
        assert_eq!(instrument.start_date(), start_date);

        Ok(())
    }

    #[test]
    fn build_other() -> Result<()> {
        let start_date = Date::new(2020, 1, 1);
        let end_date = start_date + Period::new(3, TimeUnit::Years);

        let mut disbursements = HashMap::new();
        disbursements.insert(start_date, 100.0);

        let mut redemptions = HashMap::new();
        redemptions.insert(start_date + Period::new(1, TimeUnit::Years), 30.0);
        redemptions.insert(end_date, 70.0);

        let mut additional_coupon_dates = HashSet::new();

        additional_coupon_dates.insert(start_date + Period::new(1, TimeUnit::Years));
        additional_coupon_dates.insert(start_date + Period::new(2, TimeUnit::Years));

        let rate = InterestRate::new(
            0.05,
            Compounding::Simple,
            Frequency::Annual,
            DayCounter::Actual360,
        );

        let instrument = MakeFixedRateInstrument::new()
            .with_start_date(start_date)
            .with_disbursements(disbursements)
            .with_redemptions(redemptions)
            .with_additional_coupon_dates(additional_coupon_dates)
            .with_rate(rate)
            .with_side(Side::Receive)
            .with_currency(Currency::USD)
            .other()
            .build()?;

        assert_eq!(instrument.notional(), 100.0);
        assert_eq!(instrument.start_date(), start_date);
        assert_eq!(instrument.end_date(), end_date);

        Ok(())
    }

    #[test]
    fn into_test_1() -> Result<()> {
        let start_date = Date::new(2020, 1, 1);
        let end_date = start_date + Period::new(5, TimeUnit::Years);
        let rate = InterestRate::new(
            0.05,
            Compounding::Compounded,
            Frequency::Annual,
            DayCounter::Actual360,
        );
        let notional = 100.0;
        let instrument = MakeFixedRateInstrument::new()
            .with_start_date(start_date)
            .with_end_date(end_date)
            .with_payment_frequency(Frequency::Monthly)
            .with_rate(rate)
            .with_notional(notional)
            .with_side(Side::Receive)
            .with_currency(Currency::USD)
            .equal_payments()
            .build()?;

        let builder: MakeFixedRateInstrument = instrument.clone().into();
        let instrument2 = builder.build()?;
        assert_eq!(instrument2.notional(), instrument.notional());
        assert_eq!(instrument2.rate(), instrument.rate());

        assert_eq!(instrument2.payment_frequency(), Frequency::Monthly);
        assert_eq!(instrument2.start_date(), start_date);
        assert_eq!(instrument2.end_date(), end_date);
        assert_eq!(instrument2.cashflows().len(), instrument.cashflows().len());

        Ok(())
    }

    #[test]
    fn into_test_2() -> Result<()> {
        let start_date = Date::new(2020, 1, 1);
        let end_date = start_date + Period::new(1, TimeUnit::Years);
        let rate = InterestRate::new(
            0.05,
            Compounding::Compounded,
            Frequency::Annual,
            DayCounter::Actual360,
        );
        let notional = 100.0;
        let instrument1 = MakeFixedRateInstrument::new()
            .with_start_date(start_date)
            .with_end_date(end_date)
            .with_payment_frequency(Frequency::Monthly)
            .with_rate(rate)
            .with_notional(notional)
            .with_side(Side::Receive)
            .with_currency(Currency::USD)
            .equal_payments()
            .build()?;

        let builder: MakeFixedRateInstrument =
            MakeFixedRateInstrument::from(&instrument1).with_rate_value(0.06);
        let instrument2 = builder.build()?;

        assert_eq!(instrument2.notional(), instrument1.notional());

        Ok(())
    }

    #[test]
    // test the From traint
    fn from_test() -> Result<()> {
        let start_date = Date::new(2020, 1, 1);
        let end_date = start_date + Period::new(5, TimeUnit::Years);
        let rate = InterestRate::new(
            0.05,
            Compounding::Compounded,
            Frequency::Annual,
            DayCounter::Actual360,
        );
        let notional = 100.0;
        let instrument = MakeFixedRateInstrument::new()
            .with_start_date(start_date)
            .with_end_date(end_date)
            .with_payment_frequency(Frequency::Monthly)
            .with_rate(rate)
            .with_notional(notional)
            .with_side(Side::Receive)
            .with_currency(Currency::USD)
            .equal_payments()
            .build()?;

        let builder: MakeFixedRateInstrument = MakeFixedRateInstrument::from(&instrument);
        let instrument2 = builder.build()?;

        assert_eq!(instrument2.notional(), instrument.notional());
        assert_eq!(instrument2.rate(), instrument.rate());

        assert_eq!(instrument2.payment_frequency(), Frequency::Monthly);
        assert_eq!(instrument2.start_date(), start_date);
        assert_eq!(instrument2.end_date(), end_date);

        Ok(())
    }
}

// test section just for equal payment instruments
#[cfg(test)]
#[cfg(feature = "f64")]
mod tests_equal_payment {
    use crate::{
        cashflows::{
            cashflow::{Cashflow, Side},
            traits::Payable,
<<<<<<< HEAD
        },
        currencies::enums::Currency,
        instruments::makefixedrateinstrument::{
            calculate_equal_payment_redemptions, MakeFixedRateInstrument,
        },
        rates::{enums::Compounding, interestrate::InterestRate},
        time::{
=======
        }, currencies::enums::Currency, instruments::makefixedrateinstrument::{calculate_equal_payment_redemptions, MakeFixedRateInstrument}, 
        rates::enums::Compounding, time::{
>>>>>>> ac7683e7
            date::Date,
            daycounter::DayCounter,
            enums::{Frequency, TimeUnit},
            period::Period,
        }, utils::errors::Result, visitors::traits::HasCashflows
    };
    use crate::rates::interestrate::InterestRate;

    #[test]
<<<<<<< HEAD
    fn test_calculate_equal_payment_redemptions() {
=======
    fn test_calculate_equal_payment_vector(){
>>>>>>> ac7683e7
        let notional = 100.0;
        let dates = vec![
            Date::new(2020, 1, 1),
            Date::new(2020, 12, 1),
            Date::new(2021, 1, 1),
            Date::new(2021, 2, 1),
            Date::new(2021, 3, 1),
            Date::new(2021, 4, 1),
            Date::new(2021, 5, 1),
            Date::new(2021, 6, 1),
            Date::new(2021, 7, 1),
            Date::new(2021, 8, 1),
            Date::new(2021, 9, 1),
            Date::new(2021, 10, 1),
            Date::new(2021, 11, 1),
            Date::new(2021, 12, 1),
            Date::new(2022, 1, 1),
            Date::new(2022, 2, 1),
            Date::new(2022, 3, 1),
            Date::new(2022, 4, 1),
            Date::new(2022, 5, 1),
        ];

        let rate = InterestRate::new(
            0.1,
            Compounding::Compounded,
            Frequency::Annual,
            DayCounter::Actual360,
        );

        let redemptions =
            calculate_equal_payment_redemptions(dates.clone(), rate, notional).unwrap();

        assert_eq!(redemptions.len(), dates.len() - 1);
        assert!(redemptions[0] < 0.0);
        assert!(redemptions.iter().skip(1).all(|&x| x > 0.0));
    }

    #[test]
    fn test_build_equal_payment_with_grace_period() -> Result<()> {
        let start_date = Date::new(2020, 1, 1);

        let rate = InterestRate::new(
            0.1,
            Compounding::Compounded,
            Frequency::Annual,
            DayCounter::Thirty360,
        );

        let grace_period = start_date.clone() + Period::new(12, TimeUnit::Months);

        let instrument = MakeFixedRateInstrument::new()
            .with_start_date(start_date)
            .with_tenor(Period::new(3, TimeUnit::Years))
            .with_payment_frequency(Frequency::Monthly)
            .with_rate(rate)
            .with_notional(100.0)
            .with_side(Side::Pay)
            .with_currency(Currency::CLP)
            .with_first_coupon_date(Some(grace_period))
            .equal_payments()
            .build()?;

<<<<<<< HEAD
        instrument
            .cashflows()
            .iter()
            .for_each(|cf| println!("{}", cf));

        instrument
            .cashflows()
            .iter()
            .for_each(|cf| assert!(cf.amount().unwrap() > 0.0));
=======
        instrument.cashflows().iter().for_each(|cf| 
            assert!(cf.amount().unwrap() > 0.0)
        );   
>>>>>>> ac7683e7

        let notional_calc = instrument.cashflows().iter().fold(0.0, |acc, cf| match cf {
            Cashflow::Redemption(c) => acc + c.amount().unwrap(),
            _ => acc,
        });

        assert!(notional_calc > 100.0);

        Ok(())
    }

    #[test]
<<<<<<< HEAD
    fn into_equal_payment_with_grace_period() -> Result<()> {
=======
    fn test_build_equal_payment_with_grace_period_and_capitalization() -> Result<()> {
        let start_date = Date::new(2020, 1, 1);

        let rate = InterestRate::new(
            0.1,
            Compounding::Compounded,
            Frequency::Annual,
            DayCounter::Thirty360,
        );

        let grace_period = start_date.clone() + Period::new(12, TimeUnit::Months);
        let notional = 100.0;

        let instrument = MakeFixedRateInstrument::new()
            .with_start_date(start_date)
            .with_tenor(Period::new(5, TimeUnit::Years))
            .with_payment_frequency(Frequency::Monthly)
            .with_rate(rate)
            .with_notional(notional.clone())
            .with_side(Side::Pay)
            .with_currency(Currency::CLP)
            .with_first_coupon_date(Some(grace_period))
            .equal_payments()
            .build()?;

        instrument.cashflows().iter().for_each(|cf| println!("{}", cf));

        instrument.cashflows().iter().for_each(|cf| 
            match &cf {
                Cashflow::Disbursement(c) => assert!(c.amount().unwrap() > 0.0),
                Cashflow::Redemption(c) => assert!(c.amount().unwrap() > 0.0),
                _ => ()
            }  
        );   

        let notional_calc = instrument.cashflows().iter().fold(0.0, |acc, cf| 
            match cf {
                Cashflow::Redemption(c) => acc + c.amount().unwrap(),
                _ => acc
            }
        );
        assert!(notional_calc > notional);

        let number_of_disbursements = instrument.cashflows().iter().filter(|cf| 
            match cf {
                Cashflow::Disbursement(_) => true,
                _ => false
            }
        ).count();
        assert!(number_of_disbursements > 1);

        Ok(())
    }

    #[test]
    fn test_into_equal_payment_with_grace_period() -> Result<()> { 
>>>>>>> ac7683e7
        let start_date = Date::new(2020, 1, 1);

        let rate = InterestRate::new(
            0.1,
            Compounding::Compounded,
            Frequency::Annual,
            DayCounter::Actual360,
        );

        let grace_period = start_date.clone() + Period::new(12, TimeUnit::Months);

        let instrument_1 = MakeFixedRateInstrument::new()
            .with_start_date(start_date)
            .with_tenor(Period::new(3, TimeUnit::Years))
            .with_payment_frequency(Frequency::Monthly)
            .with_rate(rate)
            .with_notional(100.0)
            .with_side(Side::Pay)
            .with_currency(Currency::CLP)
            .with_first_coupon_date(Some(grace_period))
            .equal_payments()
            .build()?;

        let builder = MakeFixedRateInstrument::from(&instrument_1);
        let instrument_2 = builder.build()?;

        let notional_1 = instrument_1
            .cashflows()
            .iter()
            .fold(0.0, |acc, cf| match cf {
                Cashflow::Redemption(c) => acc + c.amount().unwrap(),
                _ => acc,
            });

        let notional_2 = instrument_2
            .cashflows()
            .iter()
            .fold(0.0, |acc, cf| match cf {
                Cashflow::Redemption(c) => acc + c.amount().unwrap(),
                _ => acc,
            });

        assert!((notional_1 - notional_2).abs() < 1e-6);
        Ok(())
    }
}<|MERGE_RESOLUTION|>--- conflicted
+++ resolved
@@ -944,7 +944,7 @@
         dates: dates.clone(),
         rate: rate,
     };
-    let (min, max) = (-0.2 , 1.5 );
+    let (min, max) = (-0.2, 1.5);
     let solver = BrentRoot::new(min, max, 1e-6);
 
     let init_param = 1.0 / (dates.len() as f64);
@@ -1461,36 +1461,29 @@
 #[cfg(test)]
 #[cfg(feature = "f64")]
 mod tests_equal_payment {
+    use crate::rates::interestrate::InterestRate;
     use crate::{
         cashflows::{
             cashflow::{Cashflow, Side},
             traits::Payable,
-<<<<<<< HEAD
         },
         currencies::enums::Currency,
         instruments::makefixedrateinstrument::{
             calculate_equal_payment_redemptions, MakeFixedRateInstrument,
         },
-        rates::{enums::Compounding, interestrate::InterestRate},
+        rates::enums::Compounding,
         time::{
-=======
-        }, currencies::enums::Currency, instruments::makefixedrateinstrument::{calculate_equal_payment_redemptions, MakeFixedRateInstrument}, 
-        rates::enums::Compounding, time::{
->>>>>>> ac7683e7
             date::Date,
             daycounter::DayCounter,
             enums::{Frequency, TimeUnit},
             period::Period,
-        }, utils::errors::Result, visitors::traits::HasCashflows
+        },
+        utils::errors::Result,
+        visitors::traits::HasCashflows,
     };
-    use crate::rates::interestrate::InterestRate;
 
     #[test]
-<<<<<<< HEAD
-    fn test_calculate_equal_payment_redemptions() {
-=======
-    fn test_calculate_equal_payment_vector(){
->>>>>>> ac7683e7
+    fn test_calculate_equal_payment_vector() {
         let notional = 100.0;
         let dates = vec![
             Date::new(2020, 1, 1),
@@ -1554,21 +1547,10 @@
             .equal_payments()
             .build()?;
 
-<<<<<<< HEAD
-        instrument
-            .cashflows()
-            .iter()
-            .for_each(|cf| println!("{}", cf));
-
         instrument
             .cashflows()
             .iter()
             .for_each(|cf| assert!(cf.amount().unwrap() > 0.0));
-=======
-        instrument.cashflows().iter().for_each(|cf| 
-            assert!(cf.amount().unwrap() > 0.0)
-        );   
->>>>>>> ac7683e7
 
         let notional_calc = instrument.cashflows().iter().fold(0.0, |acc, cf| match cf {
             Cashflow::Redemption(c) => acc + c.amount().unwrap(),
@@ -1581,9 +1563,6 @@
     }
 
     #[test]
-<<<<<<< HEAD
-    fn into_equal_payment_with_grace_period() -> Result<()> {
-=======
     fn test_build_equal_payment_with_grace_period_and_capitalization() -> Result<()> {
         let start_date = Date::new(2020, 1, 1);
 
@@ -1609,38 +1588,38 @@
             .equal_payments()
             .build()?;
 
-        instrument.cashflows().iter().for_each(|cf| println!("{}", cf));
-
-        instrument.cashflows().iter().for_each(|cf| 
-            match &cf {
-                Cashflow::Disbursement(c) => assert!(c.amount().unwrap() > 0.0),
-                Cashflow::Redemption(c) => assert!(c.amount().unwrap() > 0.0),
-                _ => ()
-            }  
-        );   
-
-        let notional_calc = instrument.cashflows().iter().fold(0.0, |acc, cf| 
-            match cf {
-                Cashflow::Redemption(c) => acc + c.amount().unwrap(),
-                _ => acc
-            }
-        );
+        instrument
+            .cashflows()
+            .iter()
+            .for_each(|cf| println!("{}", cf));
+
+        instrument.cashflows().iter().for_each(|cf| match &cf {
+            Cashflow::Disbursement(c) => assert!(c.amount().unwrap() > 0.0),
+            Cashflow::Redemption(c) => assert!(c.amount().unwrap() > 0.0),
+            _ => (),
+        });
+
+        let notional_calc = instrument.cashflows().iter().fold(0.0, |acc, cf| match cf {
+            Cashflow::Redemption(c) => acc + c.amount().unwrap(),
+            _ => acc,
+        });
         assert!(notional_calc > notional);
 
-        let number_of_disbursements = instrument.cashflows().iter().filter(|cf| 
-            match cf {
+        let number_of_disbursements = instrument
+            .cashflows()
+            .iter()
+            .filter(|cf| match cf {
                 Cashflow::Disbursement(_) => true,
-                _ => false
-            }
-        ).count();
+                _ => false,
+            })
+            .count();
         assert!(number_of_disbursements > 1);
 
         Ok(())
     }
 
     #[test]
-    fn test_into_equal_payment_with_grace_period() -> Result<()> { 
->>>>>>> ac7683e7
+    fn test_into_equal_payment_with_grace_period() -> Result<()> {
         let start_date = Date::new(2020, 1, 1);
 
         let rate = InterestRate::new(
