--- conflicted
+++ resolved
@@ -52,10 +52,8 @@
     business_day_convention: Option<BusinessDayConvention>,
     date_generation_rule: Option<DateGenerationRule>,
     yield_rate: Option<InterestRate>,
-<<<<<<< HEAD
+    
     id: Option<String>,
-=======
->>>>>>> ac0a3fc0
 }
 
 /// New, setters and getters
@@ -567,73 +565,23 @@
                 let notional = self
                     .notional
                     .ok_or(AtlasError::ValueNotSetErr("Notional".into()))?;
-<<<<<<< HEAD
-
-               
-
-                let redemptions_raw: Vec<f64> = calculate_equal_payment_redemptions(
-                    dates.clone(),
+
+                let side = self.side.ok_or(AtlasError::ValueNotSetErr("Side".into()))?;
+
+                let redemptions = calculate_equal_payment_redemptions(
+                    schedule.dates().clone(),
                     rate,
                     notional,
+                    side,
                 )?;
 
-                let mut notionals = redemptions_raw.iter().fold(vec![notional], |mut acc, x| {
-=======
-                let side = self.side.ok_or(AtlasError::ValueNotSetErr("Side".into()))?;
-
-                let redemptions =
-                    calculate_redemptions(schedule.dates().clone(), rate, notional, side)?;
                 let mut notionals = redemptions.iter().fold(vec![notional], |mut acc, x| {
->>>>>>> ac0a3fc0
                     acc.push(acc.last().unwrap() - x);
                     acc
                 });
                 notionals.pop();
-<<<<<<< HEAD
-
-                // create coupon cashflows 
-                let side = self.side.ok_or(AtlasError::ValueNotSetErr("Side".into()))?;
-                build_coupons_from_notionals(
-                    &mut cashflows,
-                    &dates,
-                    &notionals,
-                    rate,
-                    side,
-                    currency,
-                )?;
-
-                let first_date = vec![*dates.first().unwrap()];
-=======
-                let first_date = vec![*schedule.dates().first().unwrap()];
-
->>>>>>> ac0a3fc0
-                add_cashflows_to_vec(
-                    &mut cashflows,
-                    &first_date,
-                    &vec![notional],
-                    side.inverse(),
-                    currency,
-                    CashflowType::Disbursement,
-                );
-<<<<<<< HEAD
-
-                let mut redemption_dates = vec![];
-                let mut disbursement_dates = vec![];
-                let mut redemptions = vec![];
-                let mut disbursements = vec![];
-
-                let aux_dates: Vec<Date> = dates.iter().skip(1).cloned().collect();
-                aux_dates.iter().zip(redemptions_raw.iter()).for_each(|(date, amount)| {
-                    if *amount >= 0.0 {
-                        redemption_dates.push(*date);
-                        redemptions.push(*amount);
-                    } else {
-                        disbursement_dates.push(*date);
-                        disbursements.push(-*amount);
-                    }
-                });
-
-=======
+
+                // create coupon cashflows
                 build_coupons_from_notionals(
                     &mut cashflows,
                     schedule.dates(),
@@ -642,9 +590,19 @@
                     side,
                     currency,
                 )?;
+
+                let first_date = vec![*schedule.dates().first().unwrap()];
+                add_cashflows_to_vec(
+                    &mut cashflows,
+                    &first_date,
+                    &vec![notional],
+                    side.inverse(),
+                    currency,
+                    CashflowType::Disbursement,
+                );
+
                 let redemption_dates: Vec<Date> =
                     schedule.dates().iter().skip(1).cloned().collect();
->>>>>>> ac0a3fc0
                 add_cashflows_to_vec(
                     &mut cashflows,
                     &redemption_dates,
@@ -654,23 +612,9 @@
                     CashflowType::Redemption,
                 );
 
-<<<<<<< HEAD
-                if disbursements.len() > 0 {
-                    add_cashflows_to_vec(
-                        &mut cashflows,
-                        &disbursement_dates,
-                        &disbursements,
-                        side.inverse(),
-                        currency,
-                        CashflowType::Disbursement,
-                    );
-                }
-
                 //let infered_cashflows = infer_cashflows_from_amounts(dates, amounts, side, currency);
                 //cashflows.extend(infered_cashflows);
 
-=======
->>>>>>> ac0a3fc0
                 match self.discount_curve_id {
                     Some(id) => cashflows
                         .iter_mut()
@@ -935,12 +879,7 @@
     }
 }
 
-<<<<<<< HEAD
-//  function to calculate equal payment redemptions, always returns a vector of positive values 
 fn calculate_equal_payment_redemptions(
-=======
-fn calculate_redemptions(
->>>>>>> ac0a3fc0
     dates: Vec<Date>,
     rate: InterestRate,
     notional: f64,
@@ -1386,43 +1325,6 @@
         assert_eq!(instrument2.payment_frequency(), Frequency::Monthly);
         assert_eq!(instrument2.start_date(), start_date);
         assert_eq!(instrument2.end_date(), end_date);
-        assert_eq!(instrument2.cashflows().len(), instrument.cashflows().len());
-
-        Ok(())
-    }
-
-
-    #[test]
-    fn into_test_2() -> Result<()> {
-        let start_date = Date::new(2020, 1, 1);
-        let end_date = start_date + Period::new(1, TimeUnit::Years);
-        let rate = InterestRate::new(
-            0.05,
-            Compounding::Compounded,
-            Frequency::Annual,
-            DayCounter::Actual360,
-        );
-        let notional = 100.0;
-        let instrument1 = MakeFixedRateInstrument::new()
-            .with_start_date(start_date)
-            .with_end_date(end_date)
-            .with_payment_frequency(Frequency::Monthly)
-            .with_rate(rate)
-            .with_notional(notional)
-            .with_side(Side::Receive)
-            .with_currency(Currency::USD)
-            .equal_payments()
-            .build()?;
-
-        let builder: MakeFixedRateInstrument = MakeFixedRateInstrument::from(&instrument1).with_rate_value(0.06);
-        let instrument2 = builder.build()?;
-
-        assert_eq!(instrument2.notional(), instrument1.notional());
-
-        // instrument2
-        //     .cashflows()
-        //     .iter()
-        //     .for_each(|cf| println!("{}", cf));
 
         Ok(())
     }
@@ -1514,13 +1416,8 @@
     }
 
     #[test]
-<<<<<<< HEAD
     fn build_equal_payment_with_grace_period() -> Result<()> {
-        let start_date = Date::new(2020, 1, 1);
-=======
-    fn build_equal_payment_with_delay() -> Result<()> {
         let start_date = Date::new(2023, 2, 24);
->>>>>>> ac0a3fc0
 
         let rate = InterestRate::new(
             0.1,
@@ -1536,34 +1433,20 @@
             .with_tenor(Period::new(3, TimeUnit::Years))
             .with_payment_frequency(Frequency::Monthly)
             .with_rate(rate)
-<<<<<<< HEAD
             .with_notional(100.0)
-            .with_side(Side::Pay)
-=======
-            .with_notional(5044205279.0)
             .with_side(Side::Receive)
->>>>>>> ac0a3fc0
             .with_currency(Currency::CLP)
             .with_first_coupon_date(Some(delay_date))
             .equal_payments()
             .build()?;
 
-<<<<<<< HEAD
-        instrument.cashflows().iter().for_each(|cf| println!("{}", cf));
-
-        instrument.cashflows().iter().for_each(|cf| 
-            assert!(cf.amount().unwrap() > 0.0)
-        );   
-
-        let notional_calc = instrument.cashflows().iter().fold(0.0, |acc, cf| 
-            match cf {
-                Cashflow::Redemption(c) => acc + c.amount().unwrap(),
-                _ => acc
-            }
-        );
-
-        assert!(notional_calc > 100.0);
-
+        assert_eq!(instrument.notional(), 100.0);
+
+        // no negative cashflows
+        instrument
+            .cashflows()
+            .iter()
+            .for_each(|cf| assert!(cf.amount().unwrap() > 0.0));
         Ok(())
     }
 
@@ -1612,17 +1495,6 @@
         );
         
         assert!((notional_1-notional_2).abs() < 1e-6);
-=======
-        assert_eq!(instrument.notional(), 5044205279.0);
-        //assert_eq!(instrument.rate(), rate);
-        //assert_eq!(instrument.payment_frequency(), Frequency::Semiannual);
-        //assert_eq!(instrument.start_date(), start_date);
-
-        //instrument
-        //    .cashflows()
-        //    .iter()
-        //    .for_each(|cf| println!("{}", cf));
->>>>>>> ac0a3fc0
         Ok(())
     }
 
